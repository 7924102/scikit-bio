--- conflicted
+++ resolved
@@ -22,12 +22,8 @@
 from skbio import DistanceMatrix
 from skbio.stats.ordination import (CA, RDA, CCA, PCoA, OrdinationResults,
                                     corr, mean_and_std)
-<<<<<<< HEAD
 from skbio.io import FileFormatError
 from skbio.util.testing import get_data_path
-=======
-from skbio.util import FileFormatError, get_data_path
->>>>>>> b92b64bd
 
 
 def normalize_signs(arr1, arr2):
