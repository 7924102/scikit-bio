--- conflicted
+++ resolved
@@ -2,15 +2,9 @@
 # modified from https://gist.github.com/dan-blanchard/7045057
 language: python
 env:
-<<<<<<< HEAD
   - PYTHON_VERSION=3.4 NUMPY_VERSION=1.8
   - PYTHON_VERSION=2.7 NUMPY_VERSION=1.8 WITH_DOCTEST=True
   - PYTHON_VERSION=2.7 NUMPY_VERSION=1.7 WITH_DOCTEST=True
-=======
-  - NUMPY_VERSION=1.8
-  - NUMPY_VERSION=1.8 USE_CYTHON=True
-  - NUMPY_VERSION=1.7
->>>>>>> b152ea53
 before_install:
   - wget http://repo.continuum.io/miniconda/Miniconda-2.2.2-Linux-x86_64.sh -O miniconda.sh
   - chmod +x miniconda.sh
@@ -19,18 +13,11 @@
   # Update conda itself
   - conda update --yes conda
 install:
-<<<<<<< HEAD
   - conda create --yes -n env_name python=$PYTHON_VERSION pip numpy=$NUMPY_VERSION scipy matplotlib nose pep8 Sphinx
-  - source activate env_name
-  - pip install sphinx-bootstrap-theme future
-  - pip install . --no-deps
-=======
-  - conda create --yes -n env_name python=$TRAVIS_PYTHON_VERSION pip numpy=$NUMPY_VERSION scipy matplotlib nose pep8 Sphinx
   - if [ ${USE_CYTHON} ]; then conda install --yes -n env_name cython; fi
   - source activate env_name
   - pip install sphinx-bootstrap-theme future
   - pip install -e . --no-deps
->>>>>>> b152ea53
 script:
   - if [ ${WITH_DOCTEST} ]; then nosetests --with-doctest; else nosetests; fi
   - pep8 skbio setup.py
